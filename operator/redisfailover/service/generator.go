package service

import (
	"fmt"

	appsv1beta2 "k8s.io/api/apps/v1beta2"
	corev1 "k8s.io/api/core/v1"
	policyv1beta1 "k8s.io/api/policy/v1beta1"
	"k8s.io/apimachinery/pkg/api/resource"
	metav1 "k8s.io/apimachinery/pkg/apis/meta/v1"
	"k8s.io/apimachinery/pkg/util/intstr"

	redisfailoverv1 "github.com/spotahome/redis-operator/api/redisfailover/v1"
	"github.com/spotahome/redis-operator/operator/redisfailover/util"
)

const (
	redisConfigurationVolumeName         = "redis-config"
	redisShutdownConfigurationVolumeName = "redis-shutdown-config"
	redisStorageVolumeName               = "redis-data"

	graceTime = 30
)

func generateSentinelService(rf *redisfailoverv1.RedisFailover, labels map[string]string, ownerRefs []metav1.OwnerReference) *corev1.Service {
	name := GetSentinelName(rf)
	namespace := rf.Namespace

	sentinelTargetPort := intstr.FromInt(26379)
	selectorLabels := generateSelectorLabels(sentinelRoleName, rf.Name)
	labels = util.MergeLabels(labels, selectorLabels)

	return &corev1.Service{
		ObjectMeta: metav1.ObjectMeta{
			Name:            name,
			Namespace:       namespace,
			Labels:          labels,
			OwnerReferences: ownerRefs,
		},
		Spec: corev1.ServiceSpec{
			Selector: selectorLabels,
			Ports: []corev1.ServicePort{
				{
					Name:       "sentinel",
					Port:       26379,
					TargetPort: sentinelTargetPort,
					Protocol:   "TCP",
				},
			},
		},
	}
}

func generateRedisService(rf *redisfailoverv1.RedisFailover, labels map[string]string, ownerRefs []metav1.OwnerReference) *corev1.Service {
	name := GetRedisName(rf)
	namespace := rf.Namespace

	selectorLabels := generateSelectorLabels(redisRoleName, rf.Name)
	labels = util.MergeLabels(labels, selectorLabels)

	return &corev1.Service{
		ObjectMeta: metav1.ObjectMeta{
			Name:            name,
			Namespace:       namespace,
			Labels:          labels,
			OwnerReferences: ownerRefs,
			Annotations: map[string]string{
				"prometheus.io/scrape": "true",
				"prometheus.io/port":   "http",
				"prometheus.io/path":   "/metrics",
			},
		},
		Spec: corev1.ServiceSpec{
			Type:      corev1.ServiceTypeClusterIP,
			ClusterIP: corev1.ClusterIPNone,
			Ports: []corev1.ServicePort{
				{
					Port:     exporterPort,
					Protocol: corev1.ProtocolTCP,
					Name:     exporterPortName,
				},
			},
			Selector: selectorLabels,
		},
	}
}

func generateSentinelConfigMap(rf *redisfailoverv1.RedisFailover, labels map[string]string, ownerRefs []metav1.OwnerReference) *corev1.ConfigMap {
	name := GetSentinelName(rf)
	namespace := rf.Namespace

	labels = util.MergeLabels(labels, generateSelectorLabels(sentinelRoleName, rf.Name))
	sentinelConfigFileContent := `sentinel monitor mymaster 127.0.0.1 6379 2
sentinel down-after-milliseconds mymaster 1000
sentinel failover-timeout mymaster 3000
sentinel parallel-syncs mymaster 2`

	return &corev1.ConfigMap{
		ObjectMeta: metav1.ObjectMeta{
			Name:            name,
			Namespace:       namespace,
			Labels:          labels,
			OwnerReferences: ownerRefs,
		},
		Data: map[string]string{
			sentinelConfigFileName: sentinelConfigFileContent,
		},
	}
}

func generateRedisConfigMap(rf *redisfailoverv1.RedisFailover, labels map[string]string, ownerRefs []metav1.OwnerReference) *corev1.ConfigMap {
	name := GetRedisName(rf)
	namespace := rf.Namespace

	labels = util.MergeLabels(labels, generateSelectorLabels(redisRoleName, rf.Name))
	redisConfigFileContent := `slaveof 127.0.0.1 6379
tcp-keepalive 60
save 900 1
save 300 10`

	return &corev1.ConfigMap{
		ObjectMeta: metav1.ObjectMeta{
			Name:            name,
			Namespace:       namespace,
			Labels:          labels,
			OwnerReferences: ownerRefs,
		},
		Data: map[string]string{
			redisConfigFileName: redisConfigFileContent,
		},
	}
}

func generateRedisShutdownConfigMap(rf *redisfailoverv1.RedisFailover, labels map[string]string, ownerRefs []metav1.OwnerReference) *corev1.ConfigMap {
	name := GetRedisShutdownConfigMapName(rf)
	namespace := rf.Namespace

	labels = util.MergeLabels(labels, generateSelectorLabels(redisRoleName, rf.Name))
	shutdownContent := `master=$(redis-cli -h ${RFS_REDIS_SERVICE_HOST} -p ${RFS_REDIS_SERVICE_PORT_SENTINEL} --csv SENTINEL get-master-addr-by-name mymaster | tr ',' ' ' | tr -d '\"' |cut -d' ' -f1)
redis-cli SAVE
if [[ $master ==  $(hostname -i) ]]; then
  redis-cli -h ${RFS_REDIS_SERVICE_HOST} -p ${RFS_REDIS_SERVICE_PORT_SENTINEL} SENTINEL failover mymaster
fi`

	return &corev1.ConfigMap{
		ObjectMeta: metav1.ObjectMeta{
			Name:            name,
			Namespace:       namespace,
			Labels:          labels,
			OwnerReferences: ownerRefs,
		},
		Data: map[string]string{
			"shutdown.sh": shutdownContent,
		},
	}
}

func generateRedisStatefulSet(rf *redisfailoverv1.RedisFailover, labels map[string]string, ownerRefs []metav1.OwnerReference) *appsv1beta2.StatefulSet {
	name := GetRedisName(rf)
	namespace := rf.Namespace

	redisCommand := getRedisCommand(rf)
<<<<<<< HEAD
	resources := getRedisResources(spec)
	selectorLabels := generateSelectorLabels(redisRoleName, rf.Name)
	labels = util.MergeLabels(labels, selectorLabels)
=======
	labels = util.MergeLabels(labels, generateLabels(redisRoleName, rf.Name))
>>>>>>> d385ec84
	volumeMounts := getRedisVolumeMounts(rf)
	volumes := getRedisVolumes(rf)

	ss := &appsv1beta2.StatefulSet{
		ObjectMeta: metav1.ObjectMeta{
			Name:            name,
			Namespace:       namespace,
			Labels:          labels,
			OwnerReferences: ownerRefs,
		},
		Spec: appsv1beta2.StatefulSetSpec{
			ServiceName: name,
			Replicas:    &rf.Spec.Redis.Replicas,
			UpdateStrategy: appsv1beta2.StatefulSetUpdateStrategy{
				Type: "RollingUpdate",
			},
			Selector: &metav1.LabelSelector{
				MatchLabels: selectorLabels,
			},
			Template: corev1.PodTemplateSpec{
				ObjectMeta: metav1.ObjectMeta{
					Labels: labels,
				},
				Spec: corev1.PodSpec{
					Affinity:        rf.Spec.Redis.Affinity,
					Tolerations:     rf.Spec.Redis.Tolerations,
					SecurityContext: rf.Spec.Redis.SecurityContext,
					Containers: []corev1.Container{
						{
							Name:            "redis",
							Image:           rf.Spec.Redis.Image,
							ImagePullPolicy: "Always",
							Ports: []corev1.ContainerPort{
								{
									Name:          "redis",
									ContainerPort: 6379,
									Protocol:      corev1.ProtocolTCP,
								},
							},
							VolumeMounts: volumeMounts,
							Command:      redisCommand,
							ReadinessProbe: &corev1.Probe{
								InitialDelaySeconds: graceTime,
								TimeoutSeconds:      5,
								Handler: corev1.Handler{
									Exec: &corev1.ExecAction{
										Command: []string{
											"sh",
											"-c",
											"redis-cli -h $(hostname) ping",
										},
									},
								},
							},
							LivenessProbe: &corev1.Probe{
								InitialDelaySeconds: graceTime,
								TimeoutSeconds:      5,
								Handler: corev1.Handler{
									Exec: &corev1.ExecAction{
										Command: []string{
											"sh",
											"-c",
											"redis-cli -h $(hostname) ping",
										},
									},
								},
							},
							Resources: rf.Spec.Redis.Resources,
							Lifecycle: &corev1.Lifecycle{
								PreStop: &corev1.Handler{
									Exec: &corev1.ExecAction{
										Command: []string{"/bin/sh", "-c", "/redis-shutdown/shutdown.sh"},
									},
								},
							},
						},
					},
					Volumes: volumes,
				},
			},
		},
	}

	if rf.Spec.Redis.Storage.PersistentVolumeClaim != nil {
		if !rf.Spec.Redis.Storage.KeepAfterDeletion {
			// Set an owner reference so the persistent volumes are deleted when the RF is
			rf.Spec.Redis.Storage.PersistentVolumeClaim.OwnerReferences = ownerRefs
		}
		ss.Spec.VolumeClaimTemplates = []corev1.PersistentVolumeClaim{
			*rf.Spec.Redis.Storage.PersistentVolumeClaim,
		}
	}

	if rf.Spec.Redis.Exporter.Enabled {
		exporter := createRedisExporterContainer(rf)
		ss.Spec.Template.Spec.Containers = append(ss.Spec.Template.Spec.Containers, exporter)
	}

	return ss
}

func generateSentinelDeployment(rf *redisfailoverv1.RedisFailover, labels map[string]string, ownerRefs []metav1.OwnerReference) *appsv1beta2.Deployment {
	name := GetSentinelName(rf)
	configMapName := GetSentinelName(rf)
	namespace := rf.Namespace

	sentinelCommand := getSentinelCommand(rf)
<<<<<<< HEAD
	resources := getSentinelResources(spec)
	selectorLabels := generateSelectorLabels(sentinelRoleName, rf.Name)
	labels = util.MergeLabels(labels, selectorLabels)
=======
	labels = util.MergeLabels(labels, generateLabels(sentinelRoleName, rf.Name))
>>>>>>> d385ec84

	return &appsv1beta2.Deployment{
		ObjectMeta: metav1.ObjectMeta{
			Name:            name,
			Namespace:       namespace,
			Labels:          labels,
			OwnerReferences: ownerRefs,
		},
		Spec: appsv1beta2.DeploymentSpec{
			Replicas: &rf.Spec.Sentinel.Replicas,
			Selector: &metav1.LabelSelector{
				MatchLabels: selectorLabels,
			},
			Template: corev1.PodTemplateSpec{
				ObjectMeta: metav1.ObjectMeta{
					Labels: labels,
				},
				Spec: corev1.PodSpec{
					Affinity:        rf.Spec.Sentinel.Affinity,
					Tolerations:     rf.Spec.Sentinel.Tolerations,
					SecurityContext: rf.Spec.Sentinel.SecurityContext,
					InitContainers: []corev1.Container{
						{
							Name:            "sentinel-config-copy",
							Image:           rf.Spec.Sentinel.Image,
							ImagePullPolicy: "IfNotPresent",
							VolumeMounts: []corev1.VolumeMount{
								{
									Name:      "sentinel-config",
									MountPath: "/redis",
								},
								{
									Name:      "sentinel-config-writable",
									MountPath: "/redis-writable",
								},
							},
							Command: []string{
								"cp",
								fmt.Sprintf("/redis/%s", sentinelConfigFileName),
								fmt.Sprintf("/redis-writable/%s", sentinelConfigFileName),
							},
							Resources: corev1.ResourceRequirements{
								Limits: corev1.ResourceList{
									corev1.ResourceCPU:    resource.MustParse("10m"),
									corev1.ResourceMemory: resource.MustParse("16Mi"),
								},
								Requests: corev1.ResourceList{
									corev1.ResourceCPU:    resource.MustParse("10m"),
									corev1.ResourceMemory: resource.MustParse("16Mi"),
								},
							},
						},
					},
					Containers: []corev1.Container{
						{
							Name:            "sentinel",
							Image:           rf.Spec.Sentinel.Image,
							ImagePullPolicy: "Always",
							Ports: []corev1.ContainerPort{
								{
									Name:          "sentinel",
									ContainerPort: 26379,
									Protocol:      corev1.ProtocolTCP,
								},
							},
							VolumeMounts: []corev1.VolumeMount{
								{
									Name:      "sentinel-config-writable",
									MountPath: "/redis",
								},
							},
							Command: sentinelCommand,
							ReadinessProbe: &corev1.Probe{
								InitialDelaySeconds: graceTime,
								TimeoutSeconds:      5,
								Handler: corev1.Handler{
									Exec: &corev1.ExecAction{
										Command: []string{
											"sh",
											"-c",
											"redis-cli -h $(hostname) -p 26379 ping",
										},
									},
								},
							},
							LivenessProbe: &corev1.Probe{
								InitialDelaySeconds: graceTime,
								TimeoutSeconds:      5,
								Handler: corev1.Handler{
									Exec: &corev1.ExecAction{
										Command: []string{
											"sh",
											"-c",
											"redis-cli -h $(hostname) -p 26379 ping",
										},
									},
								},
							},
							Resources: rf.Spec.Sentinel.Resources,
						},
					},
					Volumes: []corev1.Volume{
						{
							Name: "sentinel-config",
							VolumeSource: corev1.VolumeSource{
								ConfigMap: &corev1.ConfigMapVolumeSource{
									LocalObjectReference: corev1.LocalObjectReference{
										Name: configMapName,
									},
								},
							},
						},
						{
							Name: "sentinel-config-writable",
							VolumeSource: corev1.VolumeSource{
								EmptyDir: &corev1.EmptyDirVolumeSource{},
							},
						},
					},
				},
			},
		},
	}
}

func generatePodDisruptionBudget(name string, namespace string, labels map[string]string, ownerRefs []metav1.OwnerReference, minAvailable intstr.IntOrString) *policyv1beta1.PodDisruptionBudget {
	return &policyv1beta1.PodDisruptionBudget{
		ObjectMeta: metav1.ObjectMeta{
			Name:            name,
			Namespace:       namespace,
			Labels:          labels,
			OwnerReferences: ownerRefs,
		},
		Spec: policyv1beta1.PodDisruptionBudgetSpec{
			MinAvailable: &minAvailable,
			Selector: &metav1.LabelSelector{
				MatchLabels: labels,
			},
		},
	}
}

func generateResourceList(cpu string, memory string) corev1.ResourceList {
	resources := corev1.ResourceList{}
	if cpu != "" {
		resources[corev1.ResourceCPU], _ = resource.ParseQuantity(cpu)
	}
	if memory != "" {
		resources[corev1.ResourceMemory], _ = resource.ParseQuantity(memory)
	}
	return resources
}

func createRedisExporterContainer(rf *redisfailoverv1.RedisFailover) corev1.Container {
	return corev1.Container{
		Name:            exporterContainerName,
		Image:           rf.Spec.Redis.Exporter.Image,
		ImagePullPolicy: "Always",
		Env: []corev1.EnvVar{
			{
				Name: "REDIS_ALIAS",
				ValueFrom: &corev1.EnvVarSource{
					FieldRef: &corev1.ObjectFieldSelector{
						FieldPath: "metadata.name",
					},
				},
			},
		},
		Ports: []corev1.ContainerPort{
			{
				Name:          "metrics",
				ContainerPort: exporterPort,
				Protocol:      corev1.ProtocolTCP,
			},
		},
		Resources: corev1.ResourceRequirements{
			Limits: corev1.ResourceList{
				corev1.ResourceCPU:    resource.MustParse(exporterDefaultLimitCPU),
				corev1.ResourceMemory: resource.MustParse(exporterDefaultLimitMemory),
			},
			Requests: corev1.ResourceList{
				corev1.ResourceCPU:    resource.MustParse(exporterDefaultRequestCPU),
				corev1.ResourceMemory: resource.MustParse(exporterDefaultRequestMemory),
			},
		},
	}
}

func createPodAntiAffinity(hard bool, labels map[string]string) *corev1.PodAntiAffinity {
	if hard {
		// Return a HARD anti-affinity (no same pods on one node)
		return &corev1.PodAntiAffinity{
			RequiredDuringSchedulingIgnoredDuringExecution: []corev1.PodAffinityTerm{
				{
					TopologyKey: hostnameTopologyKey,
					LabelSelector: &metav1.LabelSelector{
						MatchLabels: labels,
					},
				},
			},
		}
	}

	// Return a SOFT anti-affinity
	return &corev1.PodAntiAffinity{
		PreferredDuringSchedulingIgnoredDuringExecution: []corev1.WeightedPodAffinityTerm{
			{
				Weight: 100,
				PodAffinityTerm: corev1.PodAffinityTerm{
					TopologyKey: hostnameTopologyKey,
					LabelSelector: &metav1.LabelSelector{
						MatchLabels: labels,
					},
				},
			},
		},
	}
}

func getQuorum(rf *redisfailoverv1.RedisFailover) int32 {
	return rf.Spec.Sentinel.Replicas/2 + 1
}

func getRedisVolumeMounts(rf *redisfailoverv1.RedisFailover) []corev1.VolumeMount {
	volumeMounts := []corev1.VolumeMount{
		{
			Name:      redisConfigurationVolumeName,
			MountPath: "/redis",
		},
		{
			Name:      redisShutdownConfigurationVolumeName,
			MountPath: "/redis-shutdown",
		},
		{
			Name:      getRedisDataVolumeName(rf),
			MountPath: "/data",
		},
	}

	return volumeMounts
}

func getRedisVolumes(rf *redisfailoverv1.RedisFailover) []corev1.Volume {
	configMapName := GetRedisName(rf)
	shutdownConfigMapName := GetRedisShutdownConfigMapName(rf)

	executeMode := int32(0744)
	volumes := []corev1.Volume{
		{
			Name: redisConfigurationVolumeName,
			VolumeSource: corev1.VolumeSource{
				ConfigMap: &corev1.ConfigMapVolumeSource{
					LocalObjectReference: corev1.LocalObjectReference{
						Name: configMapName,
					},
				},
			},
		},
		{
			Name: redisShutdownConfigurationVolumeName,
			VolumeSource: corev1.VolumeSource{
				ConfigMap: &corev1.ConfigMapVolumeSource{
					LocalObjectReference: corev1.LocalObjectReference{
						Name: shutdownConfigMapName,
					},
					DefaultMode: &executeMode,
				},
			},
		},
	}

	dataVolume := getRedisDataVolume(rf)
	if dataVolume != nil {
		volumes = append(volumes, *dataVolume)
	}

	return volumes
}

func getRedisDataVolume(rf *redisfailoverv1.RedisFailover) *corev1.Volume {
	// This will find the volumed desired by the user. If no volume defined
	// an EmptyDir will be used by default
	switch {
	case rf.Spec.Redis.Storage.PersistentVolumeClaim != nil:
		return nil
	case rf.Spec.Redis.Storage.EmptyDir != nil:
		return &corev1.Volume{
			Name: redisStorageVolumeName,
			VolumeSource: corev1.VolumeSource{
				EmptyDir: rf.Spec.Redis.Storage.EmptyDir,
			},
		}
	default:
		return &corev1.Volume{
			Name: redisStorageVolumeName,
			VolumeSource: corev1.VolumeSource{
				EmptyDir: &corev1.EmptyDirVolumeSource{},
			},
		}
	}
}

func getRedisDataVolumeName(rf *redisfailoverv1.RedisFailover) string {
	switch {
	case rf.Spec.Redis.Storage.PersistentVolumeClaim != nil:
		return rf.Spec.Redis.Storage.PersistentVolumeClaim.Name
	case rf.Spec.Redis.Storage.EmptyDir != nil:
		return redisStorageVolumeName
	default:
		return redisStorageVolumeName
	}
}

func getRedisCommand(rf *redisfailoverv1.RedisFailover) []string {
	if len(rf.Spec.Redis.Command) > 0 {
		return rf.Spec.Redis.Command
	}
	return []string{
		"redis-server",
		fmt.Sprintf("/redis/%s", redisConfigFileName),
	}
}

func getSentinelCommand(rf *redisfailoverv1.RedisFailover) []string {
	if len(rf.Spec.Sentinel.Command) > 0 {
		return rf.Spec.Sentinel.Command
	}
	return []string{
		"redis-server",
		fmt.Sprintf("/redis/%s", sentinelConfigFileName),
		"--sentinel",
	}
}<|MERGE_RESOLUTION|>--- conflicted
+++ resolved
@@ -160,13 +160,8 @@
 	namespace := rf.Namespace
 
 	redisCommand := getRedisCommand(rf)
-<<<<<<< HEAD
-	resources := getRedisResources(spec)
 	selectorLabels := generateSelectorLabels(redisRoleName, rf.Name)
 	labels = util.MergeLabels(labels, selectorLabels)
-=======
-	labels = util.MergeLabels(labels, generateLabels(redisRoleName, rf.Name))
->>>>>>> d385ec84
 	volumeMounts := getRedisVolumeMounts(rf)
 	volumes := getRedisVolumes(rf)
 
@@ -274,13 +269,8 @@
 	namespace := rf.Namespace
 
 	sentinelCommand := getSentinelCommand(rf)
-<<<<<<< HEAD
-	resources := getSentinelResources(spec)
 	selectorLabels := generateSelectorLabels(sentinelRoleName, rf.Name)
 	labels = util.MergeLabels(labels, selectorLabels)
-=======
-	labels = util.MergeLabels(labels, generateLabels(sentinelRoleName, rf.Name))
->>>>>>> d385ec84
 
 	return &appsv1beta2.Deployment{
 		ObjectMeta: metav1.ObjectMeta{
