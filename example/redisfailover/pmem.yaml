# Deployment that uses persistent volumes. To use this example you need:
# - A Redis image that supports persistent memory usage from https://github.com/pmem/redis
# - Proper setup of the persistent memory container storage interface driver from https://github.com/intel/pmem-CSI
apiVersion: databases.spotahome.com/v1
kind: RedisFailover
metadata:
  name: redisfailover-pmem
spec:
  sentinel:
    replicas: 3
    command:
      - "redis-server"
      - "/redis/sentinel.conf"
      - "--sentinel"
      - "--protected-mode"
      - "no"
  redis:
    replicas: 3
    image: redis_pmem # From https://github.com/pmem/redis
    version: latest
    command:
      - "redis-server"
      - "/redis/redis.conf"
      - "--pmdir"
      - "/data 100Mb"
      - "--protected-mode"
      - "no"
    storage:
      persistentVolumeClaim:
        metadata:
          name: redisfailover-pmem-data
        spec:
          accessModes:
            - ReadWriteOnce
          resources:
            requests:
              storage: 100Mi
<<<<<<< HEAD
          storageClassName: pmem-csi-sc # From https://github.com/intel/pmem-CSI
=======
          storageClassName: pmem-csi-sc-ext4	# From https://github.com/intel/pmem-CSI
>>>>>>> 31c83af2
<|MERGE_RESOLUTION|>--- conflicted
+++ resolved
@@ -35,8 +35,4 @@
           resources:
             requests:
               storage: 100Mi
-<<<<<<< HEAD
-          storageClassName: pmem-csi-sc # From https://github.com/intel/pmem-CSI
-=======
-          storageClassName: pmem-csi-sc-ext4	# From https://github.com/intel/pmem-CSI
->>>>>>> 31c83af2
+          storageClassName: pmem-csi-sc-ext4	# From https://github.com/intel/pmem-CSI