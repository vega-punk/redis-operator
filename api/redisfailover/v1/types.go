--- conflicted
+++ resolved
@@ -37,32 +37,6 @@
 
 // RedisSettings defines the specification of the redis cluster
 type RedisSettings struct {
-<<<<<<< HEAD
-	Image                         string                            `json:"image,omitempty"`
-	ImagePullPolicy               corev1.PullPolicy                 `json:"imagePullPolicy,omitempty"`
-	Replicas                      int32                             `json:"replicas,omitempty"`
-	Resources                     corev1.ResourceRequirements       `json:"resources,omitempty"`
-	CustomConfig                  []string                          `json:"customConfig,omitempty"`
-	CustomCommandRenames          []RedisCommandRename              `json:"customCommandRenames,omitempty"`
-	Command                       []string                          `json:"command,omitempty"`
-	ShutdownConfigMap             string                            `json:"shutdownConfigMap,omitempty"`
-	Storage                       RedisStorage                      `json:"storage,omitempty"`
-	Exporter                      RedisExporter                     `json:"exporter,omitempty"`
-	Affinity                      *corev1.Affinity                  `json:"affinity,omitempty"`
-	SecurityContext               *corev1.PodSecurityContext        `json:"securityContext,omitempty"`
-	ContainerSecurityContext      *corev1.SecurityContext           `json:"containerSecurityContext,omitempty"`
-	ImagePullSecrets              []corev1.LocalObjectReference     `json:"imagePullSecrets,omitempty"`
-	Tolerations                   []corev1.Toleration               `json:"tolerations,omitempty"`
-	TopologySpreadConstraints     []corev1.TopologySpreadConstraint `json:"topologySpreadConstraints,omitempty"`
-	NodeSelector                  map[string]string                 `json:"nodeSelector,omitempty"`
-	PodAnnotations                map[string]string                 `json:"podAnnotations,omitempty"`
-	ServiceAnnotations            map[string]string                 `json:"serviceAnnotations,omitempty"`
-	HostNetwork                   bool                              `json:"hostNetwork,omitempty"`
-	DNSPolicy                     corev1.DNSPolicy                  `json:"dnsPolicy,omitempty"`
-	PriorityClassName             string                            `json:"priorityClassName,omitempty"`
-	ServiceAccountName            string                            `json:"serviceAccountName,omitempty"`
-	TerminationGracePeriodSeconds int64                             `json:"terminationGracePeriod,omitempty"`
-=======
 	Image                         string                        `json:"image,omitempty"`
 	ImagePullPolicy               corev1.PullPolicy             `json:"imagePullPolicy,omitempty"`
 	Replicas                      int32                         `json:"replicas,omitempty"`
@@ -79,6 +53,7 @@
 	ContainerSecurityContext      *corev1.SecurityContext       `json:"containerSecurityContext,omitempty"`
 	ImagePullSecrets              []corev1.LocalObjectReference `json:"imagePullSecrets,omitempty"`
 	Tolerations                   []corev1.Toleration           `json:"tolerations,omitempty"`
+	TopologySpreadConstraints     []corev1.TopologySpreadConstraint `json:"topologySpreadConstraints,omitempty"`
 	NodeSelector                  map[string]string             `json:"nodeSelector,omitempty"`
 	PodAnnotations                map[string]string             `json:"podAnnotations,omitempty"`
 	ServiceAnnotations            map[string]string             `json:"serviceAnnotations,omitempty"`
@@ -87,7 +62,6 @@
 	PriorityClassName             string                        `json:"priorityClassName,omitempty"`
 	ServiceAccountName            string                        `json:"serviceAccountName,omitempty"`
 	TerminationGracePeriodSeconds int64                         `json:"terminationGracePeriod,omitempty"`
->>>>>>> a5f04623
 }
 
 // SentinelSettings defines the specification of the sentinel cluster
